import React from 'react';
import './App.css';
import StockGraph from './components/stock-graph';
<<<<<<< HEAD
import TickerList from './components/ticker-list';
=======
import SearchBar from './components/search-bar'
>>>>>>> 2e1b9858

const InvestmentDashboard = () => {
  return (
    <div className="dashboard">
      {/* Main Content Area */}
      <div className="main-content">
        {/* Stock Graph Section */}
        <div className="graph-section">
          <h2>Portfolio Overview</h2>
          <StockGraph />
        </div>

        {/* Stock List Section */}
        <div className="stock-list-section">
          <h2>Watchlist</h2>
          <div className="stock-list">
            <TickerList />
          </div>
        </div>
      </div>

      <SearchBar/>
    </div>
  );
};

export default InvestmentDashboard;<|MERGE_RESOLUTION|>--- conflicted
+++ resolved
@@ -1,11 +1,8 @@
 import React from 'react';
 import './App.css';
 import StockGraph from './components/stock-graph';
-<<<<<<< HEAD
 import TickerList from './components/ticker-list';
-=======
 import SearchBar from './components/search-bar'
->>>>>>> 2e1b9858
 
 const InvestmentDashboard = () => {
   return (
